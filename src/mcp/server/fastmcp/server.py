--- conflicted
+++ resolved
@@ -11,11 +11,7 @@
     asynccontextmanager,
 )
 from itertools import chain
-<<<<<<< HEAD
-from typing import Any, Awaitable, Callable, Generic, Literal, Sequence
-=======
-from typing import Any, Generic, Literal
->>>>>>> 9ae4df85
+from typing import Any, Awaitable, Generic, Literal
 
 import anyio
 import pydantic_core
@@ -23,11 +19,14 @@
 from pydantic import BaseModel, Field
 from pydantic.networks import AnyUrl
 from pydantic_settings import BaseSettings, SettingsConfigDict
-<<<<<<< HEAD
 from sse_starlette import EventSourceResponse
 from starlette.applications import Starlette
 from starlette.authentication import requires
 from starlette.middleware.authentication import AuthenticationMiddleware
+from starlette.requests import Request
+from starlette.responses import Response
+from starlette.middleware import Middleware
+from starlette.routing import Mount, Route
 
 from mcp.server.auth.middleware.auth_context import AuthContextMiddleware
 from mcp.server.auth.middleware.bearer_auth import (
@@ -38,12 +37,6 @@
 from mcp.server.auth.settings import (
     AuthSettings,
 )
-=======
-from starlette.applications import Starlette
-from starlette.requests import Request
-from starlette.routing import Mount, Route
-
->>>>>>> 9ae4df85
 from mcp.server.fastmcp.exceptions import ResourceError
 from mcp.server.fastmcp.prompts import Prompt, PromptManager
 from mcp.server.fastmcp.resources import FunctionResource, Resource, ResourceManager
@@ -137,7 +130,7 @@
         self,
         name: str | None = None,
         instructions: str | None = None,
-        auth_provider: OAuthServerProvider | None = None,
+        auth_provider: OAuthServerProvider[Any, Any, Any] | None = None,
         **settings: Any,
     ):
         self.settings = Settings(**settings)
@@ -164,7 +157,7 @@
                 "is specified"
             )
         self._auth_provider = auth_provider
-        self._custom_starlette_routes = []
+        self._custom_starlette_routes: list[Route] = []
         self.dependencies = self.settings.dependencies
 
         # Set up MCP protocol handlers
@@ -498,9 +491,6 @@
         name: str | None = None,
         include_in_schema: bool = True,
     ):
-        from starlette.requests import Request
-        from starlette.responses import Response
-        from starlette.routing import Route
 
         def decorator(
             func: Callable[[Request], Awaitable[Response]],
@@ -527,25 +517,9 @@
                 self._mcp_server.create_initialization_options(),
             )
 
-    def starlette_app(self) -> Starlette:
-        """Run the server using SSE transport."""
-<<<<<<< HEAD
-        from starlette.applications import Starlette
-        from starlette.middleware import Middleware
-        from starlette.routing import Mount, Route
-
-        # Set up auth context and dependencies
-
-        sse = SseServerTransport("/messages/")
-
-        async def handle_sse(request) -> EventSourceResponse:
-            # Add client ID from auth context into request context if available
-
-=======
-        starlette_app = self.sse_app()
-
+    async def run_sse_async(self) -> None:
         config = uvicorn.Config(
-            starlette_app,
+            app=self.sse_app(),
             host=self.settings.host,
             port=self.settings.port,
             log_level=self.settings.log_level.lower(),
@@ -554,15 +528,20 @@
         await server.serve()
 
     def sse_app(self) -> Starlette:
-        """Return an instance of the SSE server app."""
+        from starlette.middleware import Middleware
+        from starlette.routing import Mount, Route
+
+        # Set up auth context and dependencies
+
         sse = SseServerTransport(self.settings.message_path)
 
-        async def handle_sse(request: Request) -> None:
->>>>>>> 9ae4df85
+        async def handle_sse(request: Request) -> EventSourceResponse:
+            # Add client ID from auth context into request context if available
+
             async with sse.connect_sse(
                 request.scope,
                 request.receive,
-                request._send,  # type: ignore[reportPrivateUsage]
+                request._send # type: ignore[reportPrivateUsage]
             ) as streams:
                 await self._mcp_server.run(
                     streams[0],
@@ -572,8 +551,8 @@
                 return streams[2]
 
         # Create routes
-        routes = []
-        middleware = []
+        routes: list[Route | Mount] = []
+        middleware: list[Middleware] = []
         required_scopes = []
 
         # Add auth endpoints if auth provider is configured
@@ -605,47 +584,25 @@
                 )
             )
 
-<<<<<<< HEAD
         routes.append(
             Route(
-                "/sse", endpoint=requires(required_scopes)(handle_sse), methods=["GET"]
+                self.settings.sse_path, endpoint=requires(required_scopes)(handle_sse), methods=["GET"]
             )
         )
         routes.append(
             Mount(
-                "/messages/",
+                self.settings.message_path,
                 app=RequireAuthMiddleware(sse.handle_post_message, required_scopes),
             )
-=======
-        return Starlette(
-            debug=self.settings.debug,
-            routes=[
-                Route(self.settings.sse_path, endpoint=handle_sse),
-                Mount(self.settings.message_path, app=sse.handle_post_message),
-            ],
->>>>>>> 9ae4df85
         )
         # mount these routes last, so they have the lowest route matching precedence
         routes.extend(self._custom_starlette_routes)
 
-<<<<<<< HEAD
         # Create Starlette app with routes and middleware
         return Starlette(
             debug=self.settings.debug, routes=routes, middleware=middleware
         )
 
-    async def run_sse_async(self) -> None:
-        config = uvicorn.Config(
-            app=self.starlette_app(),
-            host=self.settings.host,
-            port=self.settings.port,
-            log_level=self.settings.log_level.lower(),
-        )
-        server = uvicorn.Server(config)
-        await server.serve()
-
-=======
->>>>>>> 9ae4df85
     async def list_prompts(self) -> list[MCPPrompt]:
         """List all available prompts."""
         prompts = self._prompt_manager.list_prompts()
